// Config shared by the dcos-commons library and the examples:

plugins {
  id 'com.github.ksoichiro.console.reporter' version '0.4.0'
}

allprojects {
  apply plugin: 'java'
  apply plugin: 'jacoco'
  apply plugin: 'maven'
  apply plugin: 'eclipse'
  apply plugin: 'idea'
  apply plugin: 'maven-publish'
  apply plugin: 'com.github.ksoichiro.console.reporter'

  apply from: "$rootDir/gradle/quality.gradle"
  apply from: "$rootDir/gradle/spock.gradle"

  sourceCompatibility = '1.8'
  targetCompatibility = '1.8'

  repositories {
    mavenLocal()
    mavenCentral()
  }

  [compileJava, compileTestJava]*.options*.encoding = 'UTF-8'

  task wrapper(type: Wrapper) {
    gradleVersion = '2.3'
  }

  idea {
    if (project.hasProperty('ideaParentDefined')) {
      project {
        jdkName = '1.8'
        languageLevel = '1.8'
        ipr {
          withXml { provider ->
            provider.node.component
              .find { it.@name == 'VcsDirectoryMappings' }
              .mapping.@vcs = 'Git'
          }
        }
      }
    }
  }

  // Print results on the fly
  test {
    testLogging {
      events "passed", "skipped", "failed"
    }
  }

  // Include unit test report in 'check'
  // (jacoco itself depends on 'test')
  check.dependsOn jacocoTestReport
  jacocoTestReport {
    afterEvaluate {
      classDirectories = files(classDirectories.files.collect {
        fileTree(dir: it, exclude: 'org/apache/mesos/testing/**')
      })
    }
    reports {
      html.destination "${buildDir}/jacoco"
    }
  }
}

// Config specific to the dcos-commons library:
apply plugin: 'application'

ext {
  antlrVer = "4.5.1-1"
  commonsCollectionsVer = "3.2.2"
  commonsIoVer = "2.4"
  curatorVer = "2.9.1"
  dropwizardVer = "0.9.2"
  findbugsAnnotateVer = "1.3.2-201002241900"
  guiceVer = "3.0"
  jacksonVer = "2.6.3"
  junitVer = "4.11"
<<<<<<< HEAD
  mesosVer = "1.1.0"
=======
  mesosVer = "1.0.0"
>>>>>>> 4c70f157
  slf4jVer = "1.7.10"
  jsonVer = "20160212"
  protobufFormatVer = "1.4"
  protobufJava = "2.6.1"
  mockitoVer = "1.9.5"
  powerMockVer = "1.6.4"
  restServiceVer = "2.0.1"
  slf4jVer = "1.7.10"
  systemRulesVer = "1.16.0"
  mockServerVer = "3.10.4"
  springVer = "4.3.1.RELEASE"
  httpClientVer = "4.5.2"
  awaitilityVer = "2.0.0"
}

group = "mesosphere"
version = "0.4.35-SNAPSHOT"

task sourceJar(type: Jar) {
  from sourceSets.main.allJava
}

publishing {
  repositories {
    maven {
      if(project.version.endsWith('-SNAPSHOT')) {
        url "s3://downloads.mesosphere.io/maven-snapshot/"
      } else {
        url "s3://downloads.mesosphere.io/maven/"
      }
      credentials(AwsCredentials) {
        accessKey System.env['AWS_ACCESS_KEY_ID']
        secretKey System.env['AWS_SECRET_ACCESS_KEY']
      }
    }
    publications {
      mavenJava(MavenPublication) {
        from components.java

        artifact sourceJar {
          classifier "sources"
        }
      }
    }
  }
}

configurations {
  runtime.exclude group: "org.slf4j", module: "slf4j-log4j12"
}

dependencies {
  compile "com.fasterxml.jackson.datatype:jackson-datatype-guava:${jacksonVer}"
  compile "com.fasterxml.jackson.datatype:jackson-datatype-jdk8:${jacksonVer}"
  compile "com.fasterxml.jackson.datatype:jackson-datatype-jsr310:${jacksonVer}"
  compile "com.fasterxml.jackson.dataformat:jackson-dataformat-yaml:${jacksonVer}"
  compile "com.fasterxml.jackson.core:jackson-databind:${jacksonVer}"
  compile "com.kenai.nbpwr:edu-umd-cs-findbugs-annotations:${findbugsAnnotateVer}"
  compile "commons-collections:commons-collections:${commonsCollectionsVer}"
  compile "commons-io:commons-io:${commonsIoVer}"
  compile "org.antlr:antlr4-runtime:${antlrVer}"
  compile "javax.ws.rs:javax.ws.rs-api:${restServiceVer}"
  compile "org.apache.curator:curator-framework:${curatorVer}"
  compile "org.apache.curator:curator-recipes:${curatorVer}"
  compile "org.apache.curator:curator-test:${curatorVer}"
  compile "org.apache.httpcomponents:httpclient:${httpClientVer}"
  compile "org.apache.httpcomponents:fluent-hc:${httpClientVer}"
  compile files('./libs/mesos-1.1.0.jar')
  compile "org.apache.commons:commons-lang3:3.4"
  compile "org.slf4j:log4j-over-slf4j:${slf4jVer}"
  compile "org.slf4j:jcl-over-slf4j:${slf4jVer}"
  compile "com.google.protobuf:protobuf-java:${protobufJava}"
  compile "com.googlecode.protobuf-java-format:protobuf-java-format:${protobufFormatVer}"
  compile "org.json:json:${jsonVer}"
  compile "com.google.inject:guice:${guiceVer}"
  compile "com.google.inject.extensions:guice-assistedinject:${guiceVer}"
  compile "com.google.http-client:google-http-client:1.20.0"
  testCompile "com.github.stefanbirkner:system-rules:${systemRulesVer}"
  testCompile "io.dropwizard:dropwizard-testing:${dropwizardVer}"
  testCompile "org.mockito:mockito-all:${mockitoVer}"
  testCompile "org.powermock:powermock-mockito-release-full:${powerMockVer}"
  testCompile "org.mock-server:mockserver-netty:${mockServerVer}"
  testCompile "org.springframework.integration:spring-integration-http:${springVer}"
  testCompile "org.awaitility:awaitility:${awaitilityVer}"
}

distributions {
  main {
    mainClassName = ''
    baseName = 'dcos-commons'
  }
}<|MERGE_RESOLUTION|>--- conflicted
+++ resolved
@@ -81,11 +81,7 @@
   guiceVer = "3.0"
   jacksonVer = "2.6.3"
   junitVer = "4.11"
-<<<<<<< HEAD
   mesosVer = "1.1.0"
-=======
-  mesosVer = "1.0.0"
->>>>>>> 4c70f157
   slf4jVer = "1.7.10"
   jsonVer = "20160212"
   protobufFormatVer = "1.4"
